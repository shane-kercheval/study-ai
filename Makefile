--- conflicted
+++ resolved
@@ -14,21 +14,10 @@
 search:
 	python study.py search \
 		--notes_paths "/notes/CS-6200-GIOS/notes/*.yaml" \
-<<<<<<< HEAD
-		--db_path /notes/study-ai/vector_db.yaml \
-=======
 		--db_path /notes/study-ai/vector_db.parquet \
->>>>>>> db296a7c
 		--top_k 5 \
 		--similarity_threshold 0.3
 
-text_to_notes:
-	python study.py text-to-notes \
-		--model_type openai \
-		--model_name gpt-4o-2024-05-13 \
-		--temperature 0.1
-		# --model_name gpt-3.5-turbo-0125 \
-		# --file /notes/CS-6200-GIOS/raw_text/beej.yaml
 
 ####
 # CLI Examples
